--- conflicted
+++ resolved
@@ -11,43 +11,36 @@
         Story::container(cx)
             .child(Story::title_for::<_, TabBar<V>>(cx))
             .child(Story::label(cx, "Default"))
-<<<<<<< HEAD
-            .child(TabBar::new(
-                ScrollState::default(),
-                vec![
-                    Tab::new()
-                        .title("Cargo.toml".to_string())
-                        .current(false)
-                        .git_status(GitStatus::Modified),
-                    Tab::new()
-                        .title("Channels Panel".to_string())
-                        .current(false),
-                    Tab::new()
-                        .title("channels_panel.rs".to_string())
-                        .current(true)
-                        .git_status(GitStatus::Modified),
-                    Tab::new()
-                        .title("workspace.rs".to_string())
-                        .current(false)
-                        .git_status(GitStatus::Modified),
-                    Tab::new()
-                        .title("icon_button.rs".to_string())
-                        .current(false),
-                    Tab::new()
-                        .title("storybook.rs".to_string())
-                        .current(false)
-                        .git_status(GitStatus::Created),
-                    Tab::new().title("theme.rs".to_string()).current(false),
-                    Tab::new()
-                        .title("theme_registry.rs".to_string())
-                        .current(false),
-                    Tab::new()
-                        .title("styleable_helpers.rs".to_string())
-                        .current(false),
-                ],
-            ))
-=======
-            .child(TabBar::new())
->>>>>>> 77d648e6
+            .child(TabBar::new(vec![
+                Tab::new()
+                    .title("Cargo.toml".to_string())
+                    .current(false)
+                    .git_status(GitStatus::Modified),
+                Tab::new()
+                    .title("Channels Panel".to_string())
+                    .current(false),
+                Tab::new()
+                    .title("channels_panel.rs".to_string())
+                    .current(true)
+                    .git_status(GitStatus::Modified),
+                Tab::new()
+                    .title("workspace.rs".to_string())
+                    .current(false)
+                    .git_status(GitStatus::Modified),
+                Tab::new()
+                    .title("icon_button.rs".to_string())
+                    .current(false),
+                Tab::new()
+                    .title("storybook.rs".to_string())
+                    .current(false)
+                    .git_status(GitStatus::Created),
+                Tab::new().title("theme.rs".to_string()).current(false),
+                Tab::new()
+                    .title("theme_registry.rs".to_string())
+                    .current(false),
+                Tab::new()
+                    .title("styleable_helpers.rs".to_string())
+                    .current(false),
+            ]))
     }
 }