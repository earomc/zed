{
  // The name of the Zed theme to use for the UI
  "theme": "One Dark",
  // The name of a base set of key bindings to use.
  // This setting can take four values, each named after another
  // text editor:
  //
  // 1. "VSCode"
  // 2. "JetBrains"
  // 3. "SublimeText"
  // 4. "Atom"
  "base_keymap": "VSCode",
  // Features that can be globally enabled or disabled
  "features": {
    // Show Copilot icon in status bar
    "copilot": true
  },
  // The name of a font to use for rendering text in the editor
  "buffer_font_family": "Zed Mono",
  // The OpenType features to enable for text in the editor.
  "buffer_font_features": {
    // Disable ligatures:
    // "calt": false
  },
  // The default font size for text in the editor
  "buffer_font_size": 15,
  // Set the buffer's line height.
  // May take 3 values:
  //  1. Use a line height that's comfortable for reading (1.618)
  //         "line_height": "comfortable"
  //  2. Use a standard line height, (1.3)
  //         "line_height": "standard",
  //  3. Use a custom line height
  //         "line_height": {
  //           "custom": 2
  //         },
  "buffer_line_height": "comfortable",
  // The name of a font to use for rendering text in the UI
  "ui_font_family": "Zed Sans",
  // The OpenType features to enable for text in the UI
  "ui_font_features": {
    // Disable ligatures:
    "calt": false
  },
  // The default font size for text in the UI
  "ui_font_size": 16,
  // The factor to grow the active pane by. Defaults to 1.0
  // which gives the same size as all other panes.
  "active_pane_magnification": 1.0,
  // Whether to enable vim modes and key bindings
  "vim_mode": false,
  // Whether to show the informational hover box when moving the mouse
  // over symbols in the editor.
  "hover_popover_enabled": true,
  // Whether to confirm before quitting Zed.
  "confirm_quit": false,
  // Whether the cursor blinks in the editor.
  "cursor_blink": true,
  // Whether to pop the completions menu while typing in an editor without
  // explicitly requesting it.
  "show_completions_on_input": true,
  // Whether to display inline and alongside documentation for items in the
  // completions menu
  "show_completion_documentation": true,
  // The debounce delay before re-querying the language server for completion
  // documentation when not included in original completion list.
  "completion_documentation_secondary_query_debounce": 300,
  // Whether to show wrap guides in the editor. Setting this to true will
  // show a guide at the 'preferred_line_length' value if softwrap is set to
  // 'preferred_line_length', and will show any additional guides as specified
  // by the 'wrap_guides' setting.
  "show_wrap_guides": true,
  // Character counts at which to show wrap guides in the editor.
  "wrap_guides": [],
  // Hide the values of in variables from visual display in private files
  "redact_private_values": false,
  // Globs to match against file paths to determine if a file is private.
  "private_files": [
    "**/.env*",
    "**/*.pem",
    "**/*.key",
    "**/*.cert",
    "**/*.crt",
    "**/secrets.yml"
  ],
  // Whether to use additional LSP queries to format (and amend) the code after
  // every "trigger" symbol input, defined by LSP server capabilities.
  "use_on_type_format": true,
  // Whether to automatically type closing characters for you. For example,
  // when you type (, Zed will automatically add a closing ) at the correct position.
  "use_autoclose": true,
  // Controls whether copilot provides suggestion immediately
  // or waits for a `copilot::Toggle`
  "show_copilot_suggestions": true,
  // Whether to show tabs and spaces in the editor.
  // This setting can take three values:
  //
  // 1. Draw tabs and spaces only for the selected text (default):
  //    "selection"
  // 2. Do not draw any tabs or spaces:
  //   "none"
  // 3. Draw all invisible symbols:
  //   "all"
  "show_whitespaces": "selection",
  // Settings related to calls in Zed
  "calls": {
    // Join calls with the microphone live by default
    "mute_on_join": false,
    // Share your project when you are the first to join a channel
    "share_on_join": true
  },
  // Toolbar related settings
  "toolbar": {
    // Whether to show breadcrumbs.
    "breadcrumbs": true,
    // Whether to show quick action buttons.
    "quick_actions": true
  },
  // Scrollbar related settings
  "scrollbar": {
    // When to show the scrollbar in the editor.
    // This setting can take four values:
    //
    // 1. Show the scrollbar if there's important information or
    //    follow the system's configured behavior (default):
    //   "auto"
    // 2. Match the system's configured behavior:
    //    "system"
    // 3. Always show the scrollbar:
    //    "always"
    // 4. Never show the scrollbar:
    //    "never"
    "show": "auto",
    // Whether to show git diff indicators in the scrollbar.
    "git_diff": true,
    // Whether to show selections in the scrollbar.
    "selections": true,
    // Whether to show symbols selections in the scrollbar.
    "symbols_selections": true,
    // Whether to show diagnostic indicators in the scrollbar.
    "diagnostics": true
  },
  "gutter": {
    // Whether to show line numbers in the gutter.
    "line_numbers": true,
    // Whether to show code action buttons in the gutter.
    "code_actions": true,
    // Whether to show fold buttons in the gutter.
    "folds": true
  },
  // The number of lines to keep above/below the cursor when scrolling.
  "vertical_scroll_margin": 3,
  "relative_line_numbers": false,
  // When to populate a new search's query based on the text under the cursor.
  // This setting can take the following three values:
  //
  // 1. Always populate the search query with the word under the cursor (default).
  //    "always"
  // 2. Only populate the search query when there is text selected
  //    "selection"
  // 3. Never populate the search query
  //    "never"
  "seed_search_query_from_cursor": "always",
  // Inlay hint related settings
  "inlay_hints": {
    // Global switch to toggle hints on and off, switched off by default.
    "enabled": false,
    // Toggle certain types of hints on and off, all switched on by default.
    "show_type_hints": true,
    "show_parameter_hints": true,
    // Corresponds to null/None LSP hint type value.
    "show_other_hints": true,
    // Time to wait after editing the buffer, before requesting the hints,
    // set to 0 to disable debouncing.
    "edit_debounce_ms": 700,
    // Time to wait after scrolling the buffer, before requesting the hints,
    // set to 0 to disable debouncing.
    "scroll_debounce_ms": 50
  },
  "project_panel": {
    // Default width of the project panel.
    "default_width": 240,
    // Where to dock project panel. Can be 'left' or 'right'.
    "dock": "left",
    // Whether to show file icons in the project panel.
    "file_icons": true,
    // Whether to show folder icons or chevrons for directories in the project panel.
    "folder_icons": true,
    // Whether to show the git status in the project panel.
    "git_status": true,
    // Amount of indentation for nested items.
    "indent_size": 20,
    // Whether to reveal it in the project panel automatically,
    // when a corresponding project entry becomes active.
    // Gitignored entries are never auto revealed.
    "auto_reveal_entries": true
  },
  "collaboration_panel": {
    // Whether to show the collaboration panel button in the status bar.
    "button": true,
    // Where to dock channels panel. Can be 'left' or 'right'.
    "dock": "left",
    // Default width of the channels panel.
    "default_width": 240
  },
  "chat_panel": {
    // Whether to show the collaboration panel button in the status bar.
    "button": true,
    // Where to dock channels panel. Can be 'left' or 'right'.
    "dock": "right",
    // Default width of the channels panel.
    "default_width": 240
  },
  "notification_panel": {
    // Whether to show the collaboration panel button in the status bar.
    "button": true,
    // Where to dock channels panel. Can be 'left' or 'right'.
    "dock": "right",
    // Default width of the channels panel.
    "default_width": 380
  },
  "assistant": {
    // Whether to show the assistant panel button in the status bar.
    "button": true,
    // Where to dock the assistant. Can be 'left', 'right' or 'bottom'.
    "dock": "right",
    // Default width when the assistant is docked to the left or right.
    "default_width": 640,
    // Default height when the assistant is docked to the bottom.
    "default_height": 320,
    // Deprecated: Please use `provider.api_url` instead.
    // The default OpenAI API endpoint to use when starting new conversations.
    "openai_api_url": "https://api.openai.com/v1",
    // Deprecated: Please use `provider.default_model` instead.
    // The default OpenAI model to use when starting new conversations. This
    // setting can take three values:
    //
    // 1. "gpt-3.5-turbo-0613""
    // 2. "gpt-4-0613""
    // 3. "gpt-4-1106-preview"
    "default_open_ai_model": "gpt-4-1106-preview",
    "provider": {
      "type": "openai",
      // The default OpenAI API endpoint to use when starting new conversations.
      "api_url": "https://api.openai.com/v1",
      // The default OpenAI model to use when starting new conversations. This
      // setting can take three values:
      //
      // 1. "gpt-3.5-turbo-0613""
      // 2. "gpt-4-0613""
      // 3. "gpt-4-1106-preview"
      "default_model": "gpt-4-1106-preview"
    }
  },
  // Whether the screen sharing icon is shown in the os status bar.
  "show_call_status_icon": true,
  // Whether to use language servers to provide code intelligence.
  "enable_language_server": true,
  // When to automatically save edited buffers. This setting can
  // take four values.
  //
  // 1. Never automatically save:
  //     "autosave": "off",
  // 2. Save when changing focus away from the Zed window:
  //     "autosave": "on_window_change",
  // 3. Save when changing focus away from a specific buffer:
  //     "autosave": "on_focus_change",
  // 4. Save when idle for a certain amount of time:
  //     "autosave": { "after_delay": {"milliseconds": 500} },
  "autosave": "off",
  // Settings related to the editor's tabs
  "tabs": {
    // Show git status colors in the editor tabs.
    "git_status": false,
    // Position of the close button on the editor tabs.
    "close_position": "right"
  },
  // Whether or not to remove any trailing whitespace from lines of a buffer
  // before saving it.
  "remove_trailing_whitespace_on_save": true,
  // Whether to start a new line with a comment when a previous line is a comment as well.
  "extend_comment_on_newline": true,
  // Whether or not to ensure there's a single newline at the end of a buffer
  // when saving it.
  "ensure_final_newline_on_save": true,
  // Whether or not to perform a buffer format before saving
  "format_on_save": "on",
  // How to perform a buffer format. This setting can take 4 values:
  //
  // 1. Format code using the current language server:
  //     "formatter": "language_server"
  // 2. Format code using an external command:
  //     "formatter": {
  //       "external": {
  //         "command": "prettier",
  //         "arguments": ["--stdin-filepath", "{buffer_path}"]
  //       }
  //     }
  // 3. Format code using Zed's Prettier integration:
  //     "formatter": "prettier"
  // 4. Default. Format files using Zed's Prettier integration (if applicable),
  //    or falling back to formatting via language server:
  //     "formatter": "auto"
  "formatter": "auto",
  // How to soft-wrap long lines of text. This setting can take
  // three values:
  //
  // 1. Do not soft wrap.
  //      "soft_wrap": "none",
  // 2. Soft wrap lines that overflow the editor:
  //      "soft_wrap": "editor_width",
  // 3. Soft wrap lines at the preferred line length
  //      "soft_wrap": "preferred_line_length",
  "soft_wrap": "none",
  // The column at which to soft-wrap lines, for buffers where soft-wrap
  // is enabled.
  "preferred_line_length": 80,
  // Whether to indent lines using tab characters, as opposed to multiple
  // spaces.
  "hard_tabs": false,
  // How many columns a tab should occupy.
  "tab_size": 4,
  // Control what info is collected by Zed.
  "telemetry": {
    // Send debug info like crash reports.
    "diagnostics": true,
    // Send anonymized usage data like what languages you're using Zed with.
    "metrics": true
  },
  // Automatically update Zed
  "auto_update": true,
  // Diagnostics configuration.
  "diagnostics": {
    // Whether to show warnings or not by default.
    "include_warnings": true
  },
  // Add files or globs of files that will be excluded by Zed entirely:
  // they will be skipped during FS scan(s), file tree and file search
  // will lack the corresponding file entries.
  "file_scan_exclusions": [
    "**/.git",
    "**/.svn",
    "**/.hg",
    "**/CVS",
    "**/.DS_Store",
    "**/Thumbs.db",
    "**/.classpath",
    "**/.settings"
  ],
  // Git gutter behavior configuration.
  "git": {
    // Control whether the git gutter is shown. May take 2 values:
    // 1. Show the gutter
    //      "git_gutter": "tracked_files"
    // 2. Hide the gutter
    //      "git_gutter": "hide"
    "git_gutter": "tracked_files"
  },
  "copilot": {
    // The set of glob patterns for which copilot should be disabled
    // in any matching file.
    "disabled_globs": [".env"]
  },
  // Settings specific to journaling
  "journal": {
    // The path of the directory where journal entries are stored
    "path": "~",
    // What format to display the hours in
    // May take 2 values:
    // 1. hour12
    // 2. hour24
    "hour_format": "hour12"
  },
  // Settings specific to the terminal
  "terminal": {
    // What shell to use when opening a terminal. May take 3 values:
    // 1. Use the system's default terminal configuration in /etc/passwd
    //      "shell": "system"
    // 2. A program:
    //      "shell": {
    //        "program": "sh"
    //      }
    // 3. A program with arguments:
    //     "shell": {
    //         "with_arguments": {
    //           "program": "/bin/bash",
    //           "arguments": ["--login"]
    //         }
    //     }
    "shell": "system",
    // Where to dock terminals panel. Can be 'left', 'right', 'bottom'.
    "dock": "bottom",
    // Default width when the terminal is docked to the left or right.
    "default_width": 640,
    // Default height when the terminal is docked to the bottom.
    "default_height": 320,
    // What working directory to use when launching the terminal.
    // May take 4 values:
    // 1. Use the current file's project directory.  Will Fallback to the
    //    first project directory strategy if unsuccessful
    //      "working_directory": "current_project_directory"
    // 2. Use the first project in this workspace's directory
    //      "working_directory": "first_project_directory"
    // 3. Always use this platform's home directory (if we can find it)
    //     "working_directory": "always_home"
    // 4. Always use a specific directory. This value will be shell expanded.
    //    If this path is not a valid directory the terminal will default to
    //    this platform's home directory  (if we can find it)
    //      "working_directory": {
    //        "always": {
    //          "directory": "~/zed/projects/"
    //        }
    //      }
    "working_directory": "current_project_directory",
    // Set the cursor blinking behavior in the terminal.
    // May take 3 values:
    //  1. Never blink the cursor, ignoring the terminal mode
    //         "blinking": "off",
    //  2. Default the cursor blink to off, but allow the terminal to
    //     set blinking
    //         "blinking": "terminal_controlled",
    //  3. Always blink the cursor, ignoring the terminal mode
    //         "blinking": "on",
    "blinking": "terminal_controlled",
    // Set whether Alternate Scroll mode (code: ?1007) is active by default.
    // Alternate Scroll mode converts mouse scroll events into up / down key
    // presses when in the alternate screen (e.g. when running applications
    // like vim or  less). The terminal can still set and unset this mode.
    // May take 2 values:
    //  1. Default alternate scroll mode to on
    //         "alternate_scroll": "on",
    //  2. Default alternate scroll mode to off
    //         "alternate_scroll": "off",
    "alternate_scroll": "off",
    // Set whether the option key behaves as the meta key.
    // May take 2 values:
    //  1. Rely on default platform handling of option key, on macOS
    //     this means generating certain unicode characters
    //         "option_to_meta": false,
    //  2. Make the option keys behave as a 'meta' key, e.g. for emacs
    //         "option_to_meta": true,
    "option_as_meta": false,
    // Whether or not selecting text in the terminal will automatically
    // copy to the system clipboard.
    "copy_on_select": false,
    // Any key-value pairs added to this list will be added to the terminal's
    // environment. Use `:` to separate multiple values.
    "env": {
      // "KEY": "value1:value2"
    },
    // Set the terminal's line height.
    // May take 3 values:
    //  1. Use a line height that's comfortable for reading, 1.618
    //         "line_height": "comfortable"
    //  2. Use a standard line height, 1.3. This option is useful for TUIs,
    //      particularly if they use box characters
    //         "line_height": "standard",
    //  3. Use a custom line height.
    //         "line_height": {
    //           "custom": 2
    //         },
    "line_height": "comfortable",
<<<<<<< HEAD
    // Whether or not to automatically activate the interpreter as defined by the
    // `python.interpreter_path` setting.
    // TODO INTERPRETER - documentation
    "activate_venv_on_launch": true
=======
    // Activate the python virtual environment, if one is found, in the
    // terminal's working directory (as resolved by the working_directory
    // setting). Set this to "off" to disable this behavior.
    "detect_venv": {
      "on": {
        // Default directories to search for virtual environments, relative
        // to the current working directory. We recommend overriding this
        // in your project's settings, rather than globally.
        "directories": [".env", "env", ".venv", "venv"],
        // Can also be 'csh', 'fish', and `nushell`
        "activate_script": "default"
      }
    },
    "toolbar": {
      // Whether to display the terminal title in its toolbar.
      "title": true
    }
>>>>>>> ff650083
    // Set the terminal's font size. If this option is not included,
    // the terminal will default to matching the buffer's font size.
    // "font_size": 15,
    // Set the terminal's font family. If this option is not included,
    // the terminal will default to matching the buffer's font family.
    // "font_family": "Zed Mono",
    // Sets the maximum number of lines in the terminal's scrollback buffer.
    // Default: 10_000, maximum: 100_000 (all bigger values set will be treated as 100_000), 0 disables the scrolling.
    // Existing terminals will not pick up this change until they are recreated.
    // "max_scroll_history_lines": 10000,
  },
  // Difference settings for semantic_index
  "semantic_index": {
    "enabled": true
  },
  // Settings specific to our elixir integration
  "elixir": {
    // Change the LSP zed uses for elixir.
    // Note that changing this setting requires a restart of Zed
    // to take effect.
    //
    // May take 3 values:
    //  1. Use the standard ElixirLS, this is the default
    //         "lsp": "elixir_ls"
    //  2. Use the experimental NextLs
    //         "lsp": "next_ls",
    //  3. Use a language server installed locally on your machine:
    //         "lsp": {
    //           "local": {
    //             "path": "~/next-ls/bin/start",
    //             "arguments": ["--stdio"]
    //            }
    //          },
    //
    "lsp": "elixir_ls"
  },
  // Settings specific to our deno integration
  "deno": {
    "enable": false
  },
  "code_actions_on_format": {},
  // Different settings for specific languages.
  "languages": {
    "Plain Text": {
      "soft_wrap": "preferred_line_length"
    },
    "Elixir": {
      "tab_size": 2
    },
    "Gleam": {
      "tab_size": 2
    },
    "Go": {
      "tab_size": 4,
      "hard_tabs": true,
      "code_actions_on_format": {
        "source.organizeImports": true
      }
    },
    "Markdown": {
      "tab_size": 2,
      "soft_wrap": "preferred_line_length"
    },
    "JavaScript": {
      "tab_size": 2
    },
    "Terraform": {
      "tab_size": 2
    },
    "TypeScript": {
      "tab_size": 2
    },
    "TSX": {
      "tab_size": 2
    },
    "YAML": {
      "tab_size": 2
    },
    "JSON": {
      "tab_size": 2
    },
    "OCaml": {
      "tab_size": 2
    },
    "OCaml Interface": {
      "tab_size": 2
    }
  },
  // Zed's Prettier integration settings.
  // If Prettier is enabled, Zed will use this its Prettier instance for any applicable file, if
  // project has no other Prettier installed.
  "prettier": {
    // Use regular Prettier json configuration:
    // "trailingComma": "es5",
    // "tabWidth": 4,
    // "semi": false,
    // "singleQuote": true
  },
  // LSP Specific settings.
  "lsp": {
    // Specify the LSP name as a key here.
    // "rust-analyzer": {
    //     // These initialization options are merged into Zed's defaults
    //     "initialization_options": {
    //         "check": {
    //             "command": "clippy" // rust-analyzer.check.command (default: "check")
    //         }
    //     }
    // }
  },
  // Vim settings
  "vim": {
    "use_system_clipboard": "always",
    "use_multiline_find": false
  },
  // The server to connect to. If the environment variable
  // ZED_SERVER_URL is set, it will override this setting.
  "server_url": "https://zed.dev",
  // Settings overrides to use when using Zed Preview.
  // Mostly useful for developers who are managing multiple instances of Zed.
  "preview": {
    // "theme": "Andromeda"
  },
  // Settings overrides to use when using Zed Nightly.
  // Mostly useful for developers who are managing multiple instances of Zed.
  "nightly": {
    // "theme": "Andromeda"
  },
  // Settings overrides to use when using Zed Stable.
  // Mostly useful for developers who are managing multiple instances of Zed.
  "stable": {
    // "theme": "Andromeda"
  },
  // Settings overrides to use when using Zed Dev.
  // Mostly useful for developers who are managing multiple instances of Zed.
  "dev": {
    // "theme": "Andromeda"
  },
  "python": {
    // TODO
    "interpreter_path": ".venv/bin/python",
    // TODO
    "venv_activation_script": "default",
    // TODO
    "venv_detection_directories": [".env", "env", ".venv", "venv"]
  }
}<|MERGE_RESOLUTION|>--- conflicted
+++ resolved
@@ -460,30 +460,14 @@
     //           "custom": 2
     //         },
     "line_height": "comfortable",
-<<<<<<< HEAD
     // Whether or not to automatically activate the interpreter as defined by the
     // `python.interpreter_path` setting.
     // TODO INTERPRETER - documentation
-    "activate_venv_on_launch": true
-=======
-    // Activate the python virtual environment, if one is found, in the
-    // terminal's working directory (as resolved by the working_directory
-    // setting). Set this to "off" to disable this behavior.
-    "detect_venv": {
-      "on": {
-        // Default directories to search for virtual environments, relative
-        // to the current working directory. We recommend overriding this
-        // in your project's settings, rather than globally.
-        "directories": [".env", "env", ".venv", "venv"],
-        // Can also be 'csh', 'fish', and `nushell`
-        "activate_script": "default"
-      }
-    },
+    "activate_venv_on_launch": true,
     "toolbar": {
       // Whether to display the terminal title in its toolbar.
       "title": true
     }
->>>>>>> ff650083
     // Set the terminal's font size. If this option is not included,
     // the terminal will default to matching the buffer's font size.
     // "font_size": 15,
